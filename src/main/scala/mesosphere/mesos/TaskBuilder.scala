--- conflicted
+++ resolved
@@ -1,13 +1,6 @@
 package mesosphere.mesos
 
-<<<<<<< HEAD
 import mesosphere.marathon.state.PathId
-import org.apache.log4j.Logger
-import java.io.ByteArrayOutputStream
-import scala.collection._
-=======
-import scala.util.{ Try, Success, Failure, Random }
->>>>>>> b886a05d
 import scala.collection.JavaConverters._
 import scala.collection.mutable
 
@@ -15,19 +8,16 @@
 
 import com.fasterxml.jackson.databind.ObjectMapper
 import com.google.protobuf.ByteString
-<<<<<<< HEAD
-import scala.util.Random
-import mesosphere.mesos.protos.{ RangesResource, ScalarResource, Resource }
-=======
 import org.apache.log4j.Logger
 import org.apache.mesos.Protos.Environment._
 import org.apache.mesos.Protos._
->>>>>>> b886a05d
 
 import mesosphere.marathon._
 import mesosphere.marathon.api.v1.AppDefinition
 import mesosphere.marathon.tasks.TaskTracker
 import mesosphere.mesos.protos.{ RangesResource, Resource, ScalarResource }
+
+import scala.util.{ Random, Failure, Success, Try }
 
 class TaskBuilder(app: AppDefinition,
                   newTaskId: PathId => TaskID,
@@ -62,7 +52,7 @@
     }
 
     TaskBuilder.getPorts(offer, app.ports.size).map { portsResource =>
-      val ports = portsResource.ranges.flatMap(_.asScala)
+      val ports = portsResource.ranges.flatMap(_.asScala())
 
       val taskId = newTaskId(app.id)
       val builder = TaskInfo.newBuilder
@@ -77,11 +67,10 @@
       }
 
       executor match {
-        case CommandExecutor() => {
+        case CommandExecutor() =>
           builder.setCommand(TaskBuilder.commandInfo(app, ports))
-        }
-
-        case PathExecutor(path) => {
+
+        case PathExecutor(path) =>
           val executorId = f"marathon-${taskId.getValue}" // Fresh executor
           val escaped = "'" + path + "'" // TODO: Really escape this.
           val shell = f"chmod ug+rx $escaped && exec $escaped ${app.cmd}"
@@ -96,7 +85,6 @@
           val binary = new ByteArrayOutputStream()
           mapper.writeValue(binary, app)
           builder.setData(ByteString.copyFrom(binary.toByteArray))
-        }
       }
 
       if (config.executorHealthChecks()) {
